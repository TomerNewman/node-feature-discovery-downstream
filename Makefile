--- conflicted
+++ resolved
@@ -1,4 +1,4 @@
-.PHONY: all build verify verify-gofmt clean local-image local-image-push test-e2e yamls
+.PHONY: all test templates yamls
 .FORCE:
 
 GO_CMD ?= go
@@ -10,15 +10,12 @@
 CONTAINER_RUN_CMD ?= podman run
 
 MDL ?= mdl
-<<<<<<< HEAD
-=======
 
 K8S_CODE_GENERATOR ?= ../code-generator
->>>>>>> b436a27c
 
 VERSION := $(shell git describe --tags --dirty --always)
 
-IMAGE_REGISTRY ?= quay.io/openshift-psap
+IMAGE_REGISTRY ?= k8s.gcr.io/nfd
 IMAGE_TAG_NAME ?= $(VERSION)
 IMAGE_EXTRA_TAG_NAMES ?=
 
@@ -27,9 +24,7 @@
 IMAGE_TAG := $(IMAGE_REPO):$(IMAGE_TAG_NAME)
 IMAGE_EXTRA_TAGS := $(foreach tag,$(IMAGE_EXTRA_TAG_NAMES),$(IMAGE_REPO):$(tag))
 
-K8S_NAMESPACE ?= openshift-nfd
-
-OPENSHIFT ?= yes
+K8S_NAMESPACE ?= node-feature-discovery
 
 OPENSHIFT ?=
 
@@ -40,7 +35,7 @@
 else
     CONTAINER_HOSTMOUNT_PREFIX := /host-
 endif
-HOSTMOUNT_PREFIX := /host-
+HOSTMOUNT_PREFIX ?= /
 
 KUBECONFIG ?=
 E2E_TEST_CONFIG ?=
@@ -49,27 +44,16 @@
 
 all: image
 
-grpc-health-probe:
-	@CGO_ENABLED=0 $(GO_CMD) install -v -tags netgo -ldflags=-w ./vendor/github.com/grpc-ecosystem/grpc-health-probe/...
-
 build:
 	@mkdir -p bin
 	$(GO_CMD) build -v -o bin $(LDFLAGS) ./cmd/...
 
-install: grpc-health-probe
+install:
 	$(GO_CMD) install -v $(LDFLAGS) ./cmd/...
 
-local-image: yamls
+local-image: image
+image: yamls
 	$(IMAGE_BUILD_CMD) --build-arg VERSION=$(VERSION) \
-<<<<<<< HEAD
-		--build-arg HOSTMOUNT_PREFIX=$(CONTAINER_HOSTMOUNT_PREFIX) \
-		-t $(IMAGE_TAG) \
-		$(foreach tag,$(IMAGE_EXTRA_TAGS),-t $(tag)) \
-		$(IMAGE_BUILD_EXTRA_OPTS) ./
-
-local-image-push:
-	$(IMAGE_PUSH_CMD) $(IMAGE_TAG)
-=======
 	    --build-arg HOSTMOUNT_PREFIX=$(CONTAINER_HOSTMOUNT_PREFIX) \
 	    -t $(IMAGE_TAG) \
 	    $(foreach tag,$(IMAGE_EXTRA_TAGS),-t $(tag)) \
@@ -78,20 +62,16 @@
 # clean NFD labels on all nodes
 # devel only
 deploy-prune:
-	kubectl apply -k deployment/overlays/prune/
+	kubectl apply --validate=false -k deployment/overlays/prune/
 	kubectl wait --for=condition=complete job -l app=nfd -n node-feature-discovery
 	kubectl delete -k deployment/overlays/prune/
->>>>>>> b436a27c
 
 yamls:
 	@./scripts/kustomize.sh $(K8S_NAMESPACE) $(IMAGE_REPO) $(IMAGE_TAG_NAME)
 
-<<<<<<< HEAD
-=======
 deploy: yamls
 	kubectl apply -k .
 
->>>>>>> b436a27c
 templates:
 	@# Need to prepend each line in the sample config with spaces in order to
 	@# fit correctly in the configmap spec.
@@ -132,22 +112,7 @@
 	@echo ""
 	@exit 1
 endif
-apigen:
-	protoc --go_opt=paths=source_relative --go_out=plugins=grpc:.  pkg/labeler/labeler.proto
 
-gofmt:
-	@$(GO_FMT) -w -l $$(find . -name '*.go')
-
-<<<<<<< HEAD
-=======
-gofmt-verify:
-	@out=`$(GO_FMT) -w -l -d $$(find . -name '*.go')`; \
-	if [ -n "$$out" ]; then \
-	    echo "$$out"; \
-	    exit 1; \
-	fi
-
->>>>>>> b436a27c
 ci-lint:
 	golangci-lint run --timeout 7m0s
 
@@ -156,18 +121,12 @@
 
 mdlint:
 	find docs/ -path docs/vendor -prune -false -o -name '*.md' | xargs $(MDL) -s docs/mdl-style.rb
-<<<<<<< HEAD
-
-test:
-	$(GO_CMD) test -x -v ./cmd/... ./pkg/...
-=======
 
 helm-lint:
 	helm lint --strict deployment/helm/node-feature-discovery/
 
 test:
 	$(GO_CMD) test ./cmd/... ./pkg/... ./source/...
->>>>>>> b436a27c
 
 e2e-test:
 	@if [ -z ${KUBECONFIG} ]; then echo "[ERR] KUBECONFIG missing, must be defined"; exit 1; fi
@@ -176,11 +135,8 @@
 	    $(if $(OPENSHIFT),-nfd.openshift,)
 	$(GO_CMD) test -v ./test/e2e/ -args -nfd.repo=$(IMAGE_REPO) -nfd.tag=$(IMAGE_TAG_NAME)-minimal \
 	    -kubeconfig=$(KUBECONFIG) -nfd.e2e-config=$(E2E_TEST_CONFIG) -ginkgo.focus="\[kubernetes-sigs\]" \
-<<<<<<< HEAD
-	    $(if $(OPENSHIFT),-nfd.openshift,)
-=======
 	    $(if $(OPENSHIFT),-nfd.openshift,)
 
+local-image-push: push
 push:
-	$(IMAGE_PUSH_CMD) $(IMAGE_TAG)
->>>>>>> b436a27c
+	$(IMAGE_PUSH_CMD) $(IMAGE_TAG)