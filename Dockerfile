--- conflicted
+++ resolved
@@ -1,9 +1,4 @@
-<<<<<<< HEAD
-FROM registry.svc.ci.openshift.org/openshift/release:golang-1.10 AS builder
-=======
-# Build node feature discovery
-FROM golang:1.13.5 as builder
->>>>>>> c2503a20
+FROM registry.svc.ci.openshift.org/openshift/release:golang-1.13 AS builder
 
 # Get (cache) deps in a separate layer
 COPY go.mod go.sum /go/node-feature-discovery/
@@ -15,17 +10,11 @@
 # Do actual build
 COPY . /go/node-feature-discovery
 
-<<<<<<< HEAD
-
-RUN go install \
-  -ldflags "-X sigs.k8s.io/node-feature-discovery/pkg/version.version=v0.4.0" \
-=======
 ARG NFD_VERSION
 ARG HOSTMOUNT_PREFIX
 
 RUN go install \
   -ldflags "-s -w -X sigs.k8s.io/node-feature-discovery/pkg/version.version=$NFD_VERSION -X sigs.k8s.io/node-feature-discovery/source.pathPrefix=$HOSTMOUNT_PREFIX" \
->>>>>>> c2503a20
   ./cmd/*
 RUN install -D -m644 nfd-worker.conf.example /etc/kubernetes/node-feature-discovery/nfd-worker.conf
 
