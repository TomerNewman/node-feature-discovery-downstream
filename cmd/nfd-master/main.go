--- conflicted
+++ resolved
@@ -45,11 +45,7 @@
 
 	_ = flags.Parse(os.Args[1:])
 	if len(flags.Args()) > 0 {
-<<<<<<< HEAD
-		fmt.Printf("unknown command line argument: %s\n", flags.Args()[0])
-=======
 		fmt.Fprintf(flags.Output(), "unknown command line argument: %s\n", flags.Args()[0])
->>>>>>> b436a27c
 		flags.Usage()
 		os.Exit(2)
 	}
@@ -70,11 +66,7 @@
 	// Get new NfdMaster instance
 	instance, err := master.NewNfdMaster(args)
 	if err != nil {
-<<<<<<< HEAD
-		klog.Exitf("Failed to initialize NfdMaster instance: %v", err)
-=======
 		klog.Exitf("failed to initialize NfdMaster instance: %v", err)
->>>>>>> b436a27c
 	}
 
 	if err = instance.Run(); err != nil {
@@ -104,11 +96,8 @@
 			"NB: the label namespace is omitted i.e. the filter is only applied to the name part after '/'.")
 	flagset.BoolVar(&args.NoPublish, "no-publish", false,
 		"Do not publish feature labels")
-<<<<<<< HEAD
-=======
 	flagset.BoolVar(&args.FeatureRulesController, "featurerules-controller", true,
 		"Enable controller for NodeFeatureRule objects. Generates node labels based on the rules in these CRs.")
->>>>>>> b436a27c
 	flagset.IntVar(&args.Port, "port", 8080,
 		"Port on which to listen for connections.")
 	flagset.BoolVar(&args.Prune, "prune", false,
