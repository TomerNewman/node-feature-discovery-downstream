/*
Copyright 2019-2021 The Kubernetes Authors.

Licensed under the Apache License, Version 2.0 (the "License");
you may not use this file except in compliance with the License.
You may obtain a copy of the License at

    http://www.apache.org/licenses/LICENSE-2.0

Unless required by applicable law or agreed to in writing, software
distributed under the License is distributed on an "AS IS" BASIS,
WITHOUT WARRANTIES OR CONDITIONS OF ANY KIND, either express or implied.
See the License for the specific language governing permissions and
limitations under the License.
*/

package main

import (
	"flag"
	"fmt"
	"os"
<<<<<<< HEAD

	"k8s.io/klog/v2"

	worker "openshift/node-feature-discovery/pkg/nfd-worker"
=======
	"strings"

	"k8s.io/klog/v2"

	"openshift/node-feature-discovery/pkg/nfd-client/worker"
>>>>>>> b436a27c
	"openshift/node-feature-discovery/pkg/utils"
	"openshift/node-feature-discovery/pkg/version"
)

const (
	// ProgramName is the canonical name of this program
	ProgramName = "nfd-worker"
)

func main() {
	flags := flag.NewFlagSet(ProgramName, flag.ExitOnError)

	printVersion := flags.Bool("version", false, "Print version and exit.")

	args := parseArgs(flags, os.Args[1:]...)

	if *printVersion {
		fmt.Println(ProgramName, version.Get())
		os.Exit(0)
	}

	// Assert that the version is known
	if version.Undefined() {
		klog.Warningf("version not set! Set -ldflags \"-X openshift/node-feature-discovery/pkg/version.version=`git describe --tags --dirty --always`\" during build or run.")
	}

	// Plug klog into grpc logging infrastructure
	utils.ConfigureGrpcKlog()

	// Get new NfdWorker instance
	instance, err := worker.NewNfdWorker(args)
	if err != nil {
<<<<<<< HEAD
		klog.Exitf("Failed to initialize NfdWorker instance: %v", err)
=======
		klog.Exitf("failed to initialize NfdWorker instance: %v", err)
>>>>>>> b436a27c
	}

	if err = instance.Run(); err != nil {
		klog.Exit(err)
	}
}

func parseArgs(flags *flag.FlagSet, osArgs ...string) *worker.Args {
	args, overrides := initFlags(flags)

	_ = flags.Parse(osArgs)
	if len(flags.Args()) > 0 {
<<<<<<< HEAD
		fmt.Printf("unknown command line argument: %s\n", flags.Args()[0])
=======
		fmt.Fprintf(flags.Output(), "unknown command line argument: %s\n", flags.Args()[0])
>>>>>>> b436a27c
		flags.Usage()
		os.Exit(2)
	}

	// Handle overrides
	flags.Visit(func(f *flag.Flag) {
		switch f.Name {
		case "no-publish":
			args.Overrides.NoPublish = overrides.NoPublish
<<<<<<< HEAD
		case "label-whitelist":
			klog.Warningf("--label-whitelist is deprecated, use 'core.labelWhiteList' option in the config file, instead")
			args.Overrides.LabelWhiteList = overrides.LabelWhiteList
		case "sleep-interval":
			klog.Warningf("--sleep-interval is deprecated, use 'core.sleepInterval' option in the config file, instead")
			args.Overrides.SleepInterval = overrides.SleepInterval
		case "sources":
			klog.Warningf("--sources is deprecated, use 'core.sources' option in the config file, instead")
			args.Overrides.Sources = overrides.Sources
=======
		case "feature-sources":
			args.Overrides.FeatureSources = overrides.FeatureSources
		case "label-sources":
			args.Overrides.LabelSources = overrides.LabelSources
		case "label-whitelist":
			klog.Warningf("-label-whitelist is deprecated, use 'core.labelWhiteList' option in the config file, instead")
			args.Overrides.LabelWhiteList = overrides.LabelWhiteList
		case "sleep-interval":
			klog.Warningf("-sleep-interval is deprecated, use 'core.sleepInterval' option in the config file, instead")
			args.Overrides.SleepInterval = overrides.SleepInterval
		case "sources":
			klog.Warningf("-sources is deprecated, use '-label-sources' flag, instead")
			args.Overrides.LabelSources = overrides.LabelSources
>>>>>>> b436a27c
		}
	})

	return args
}

func initFlags(flagset *flag.FlagSet) (*worker.Args, *worker.ConfigOverrideArgs) {
	args := &worker.Args{}

	flagset.StringVar(&args.CaFile, "ca-file", "",
		"Root certificate for verifying connections")
	flagset.StringVar(&args.CertFile, "cert-file", "",
		"Certificate used for authenticating connections")
	flagset.StringVar(&args.ConfigFile, "config", "/etc/kubernetes/node-feature-discovery/nfd-worker.conf",
		"Config file to use.")
	flagset.StringVar(&args.KeyFile, "key-file", "",
		"Private key matching -cert-file")
	flagset.BoolVar(&args.Oneshot, "oneshot", false,
		"Do not publish feature labels")
	flagset.StringVar(&args.Options, "options", "",
		"Specify config options from command line. Config options are specified "+
			"in the same format as in the config file (i.e. json or yaml). These options")
	flagset.StringVar(&args.Server, "server", "localhost:8080",
		"NFD server address to connecto to.")
	flagset.StringVar(&args.ServerNameOverride, "server-name-override", "",
		"Hostname expected from server certificate, useful in testing")

<<<<<<< HEAD
	// Flags overlapping with config file options
	overrides := &worker.ConfigOverrideArgs{
		LabelWhiteList: &utils.RegexpVal{},
		Sources:        &utils.StringSliceVal{},
	}
	overrides.NoPublish = flagset.Bool("no-publish", false,
		"Do not publish discovered features, disable connection to nfd-master.")
	flagset.Var(overrides.LabelWhiteList, "label-whitelist",
		"Regular expression to filter label names to publish to the Kubernetes API server. "+
			"NB: the label namespace is omitted i.e. the filter is only applied to the name part after '/'. "+
			"DEPRECATED: This parameter should be set via the config file.")
	overrides.SleepInterval = flagset.Duration("sleep-interval", 0,
		"Time to sleep between re-labeling. Non-positive value implies no re-labeling (i.e. infinite sleep). "+
			"DEPRECATED: This parameter should be set via the config file")
	flagset.Var(overrides.Sources, "sources",
		"Comma separated list of feature sources. Special value 'all' enables all feature sources. "+
			"DEPRECATED: This parameter should be set via the config file")

	return args, overrides
=======
	initKlogFlags(flagset, args)

	// Flags overlapping with config file options
	overrides := &worker.ConfigOverrideArgs{
		LabelWhiteList: &utils.RegexpVal{},
		FeatureSources: &utils.StringSliceVal{},
		LabelSources:   &utils.StringSliceVal{},
	}
	overrides.NoPublish = flagset.Bool("no-publish", false,
		"Do not publish discovered features, disable connection to nfd-master.")
	flagset.Var(overrides.FeatureSources, "feature-sources",
		"Comma separated list of feature sources. Special value 'all' enables all sources. "+
			"Prefix the source name with '-' to disable it.")
	flagset.Var(overrides.LabelSources, "label-sources",
		"Comma separated list of label sources. Special value 'all' enables all sources. "+
			"Prefix the source name with '-' to disable it.")
	flagset.Var(overrides.LabelWhiteList, "label-whitelist",
		"Regular expression to filter label names to publish to the Kubernetes API server. "+
			"NB: the label namespace is omitted i.e. the filter is only applied to the name part after '/'. "+
			"DEPRECATED: This parameter should be set via the config file.")
	overrides.SleepInterval = flagset.Duration("sleep-interval", 0,
		"Time to sleep between re-labeling. Non-positive value implies no re-labeling (i.e. infinite sleep). "+
			"DEPRECATED: This parameter should be set via the config file")
	flagset.Var(overrides.LabelSources, "sources",
		"Comma separated list of label sources. Special value 'all' enables all feature sources. "+
			"Prefix the source name with '-' to disable it. "+
			"DEPRECATED: use -label-sources instead")

	return args, overrides
}

func initKlogFlags(flagset *flag.FlagSet, args *worker.Args) {
	args.Klog = make(map[string]*utils.KlogFlagVal)

	flags := flag.NewFlagSet("klog flags", flag.ContinueOnError)
	//flags.SetOutput(ioutil.Discard)
	klog.InitFlags(flags)
	flags.VisitAll(func(f *flag.Flag) {
		name := klogConfigOptName(f.Name)
		args.Klog[name] = utils.NewKlogFlagVal(f)
		flagset.Var(args.Klog[name], f.Name, f.Usage)
	})
}

func klogConfigOptName(flagName string) string {
	split := strings.Split(flagName, "_")
	for i, v := range split[1:] {
		split[i+1] = strings.Title(v)
	}
	return strings.Join(split, "")
>>>>>>> b436a27c
}<|MERGE_RESOLUTION|>--- conflicted
+++ resolved
@@ -20,18 +20,11 @@
 	"flag"
 	"fmt"
 	"os"
-<<<<<<< HEAD
-
-	"k8s.io/klog/v2"
-
-	worker "openshift/node-feature-discovery/pkg/nfd-worker"
-=======
 	"strings"
 
 	"k8s.io/klog/v2"
 
 	"openshift/node-feature-discovery/pkg/nfd-client/worker"
->>>>>>> b436a27c
 	"openshift/node-feature-discovery/pkg/utils"
 	"openshift/node-feature-discovery/pkg/version"
 )
@@ -64,11 +57,7 @@
 	// Get new NfdWorker instance
 	instance, err := worker.NewNfdWorker(args)
 	if err != nil {
-<<<<<<< HEAD
-		klog.Exitf("Failed to initialize NfdWorker instance: %v", err)
-=======
 		klog.Exitf("failed to initialize NfdWorker instance: %v", err)
->>>>>>> b436a27c
 	}
 
 	if err = instance.Run(); err != nil {
@@ -81,11 +70,7 @@
 
 	_ = flags.Parse(osArgs)
 	if len(flags.Args()) > 0 {
-<<<<<<< HEAD
-		fmt.Printf("unknown command line argument: %s\n", flags.Args()[0])
-=======
 		fmt.Fprintf(flags.Output(), "unknown command line argument: %s\n", flags.Args()[0])
->>>>>>> b436a27c
 		flags.Usage()
 		os.Exit(2)
 	}
@@ -95,17 +80,6 @@
 		switch f.Name {
 		case "no-publish":
 			args.Overrides.NoPublish = overrides.NoPublish
-<<<<<<< HEAD
-		case "label-whitelist":
-			klog.Warningf("--label-whitelist is deprecated, use 'core.labelWhiteList' option in the config file, instead")
-			args.Overrides.LabelWhiteList = overrides.LabelWhiteList
-		case "sleep-interval":
-			klog.Warningf("--sleep-interval is deprecated, use 'core.sleepInterval' option in the config file, instead")
-			args.Overrides.SleepInterval = overrides.SleepInterval
-		case "sources":
-			klog.Warningf("--sources is deprecated, use 'core.sources' option in the config file, instead")
-			args.Overrides.Sources = overrides.Sources
-=======
 		case "feature-sources":
 			args.Overrides.FeatureSources = overrides.FeatureSources
 		case "label-sources":
@@ -119,7 +93,6 @@
 		case "sources":
 			klog.Warningf("-sources is deprecated, use '-label-sources' flag, instead")
 			args.Overrides.LabelSources = overrides.LabelSources
->>>>>>> b436a27c
 		}
 	})
 
@@ -147,27 +120,6 @@
 	flagset.StringVar(&args.ServerNameOverride, "server-name-override", "",
 		"Hostname expected from server certificate, useful in testing")
 
-<<<<<<< HEAD
-	// Flags overlapping with config file options
-	overrides := &worker.ConfigOverrideArgs{
-		LabelWhiteList: &utils.RegexpVal{},
-		Sources:        &utils.StringSliceVal{},
-	}
-	overrides.NoPublish = flagset.Bool("no-publish", false,
-		"Do not publish discovered features, disable connection to nfd-master.")
-	flagset.Var(overrides.LabelWhiteList, "label-whitelist",
-		"Regular expression to filter label names to publish to the Kubernetes API server. "+
-			"NB: the label namespace is omitted i.e. the filter is only applied to the name part after '/'. "+
-			"DEPRECATED: This parameter should be set via the config file.")
-	overrides.SleepInterval = flagset.Duration("sleep-interval", 0,
-		"Time to sleep between re-labeling. Non-positive value implies no re-labeling (i.e. infinite sleep). "+
-			"DEPRECATED: This parameter should be set via the config file")
-	flagset.Var(overrides.Sources, "sources",
-		"Comma separated list of feature sources. Special value 'all' enables all feature sources. "+
-			"DEPRECATED: This parameter should be set via the config file")
-
-	return args, overrides
-=======
 	initKlogFlags(flagset, args)
 
 	// Flags overlapping with config file options
@@ -218,5 +170,4 @@
 		split[i+1] = strings.Title(v)
 	}
 	return strings.Join(split, "")
->>>>>>> b436a27c
 }