/*
Copyright 2019-2021 The Kubernetes Authors.

Licensed under the Apache License, Version 2.0 (the "License");
you may not use this file except in compliance with the License.
You may obtain a copy of the License at

    http://www.apache.org/licenses/LICENSE-2.0

Unless required by applicable law or agreed to in writing, software
distributed under the License is distributed on an "AS IS" BASIS,
WITHOUT WARRANTIES OR CONDITIONS OF ANY KIND, either express or implied.
See the License for the specific language governing permissions and
limitations under the License.
*/

package main

import (
	"flag"
	"testing"
	"time"

	. "github.com/smartystreets/goconvey/convey"

	"openshift/node-feature-discovery/pkg/utils"
)

func TestParseArgs(t *testing.T) {
	Convey("When parsing command line arguments", t, func() {
		flags := flag.NewFlagSet(ProgramName, flag.ExitOnError)

		Convey("When no override args are specified", func() {
<<<<<<< HEAD
			args := parseArgs(flags, "--oneshot")
=======
			args := parseArgs(flags, "-oneshot")
>>>>>>> b436a27c

			Convey("overrides should be nil", func() {
				So(args.Oneshot, ShouldBeTrue)
				So(args.Overrides.NoPublish, ShouldBeNil)
				So(args.Overrides.LabelWhiteList, ShouldBeNil)
				So(args.Overrides.SleepInterval, ShouldBeNil)
<<<<<<< HEAD
				So(args.Overrides.Sources, ShouldBeNil)
=======
				So(args.Overrides.FeatureSources, ShouldBeNil)
				So(args.Overrides.LabelSources, ShouldBeNil)
>>>>>>> b436a27c
			})
		})

		Convey("When all override args are specified", func() {
			args := parseArgs(flags,
<<<<<<< HEAD
				"--no-publish",
				"-label-whitelist=.*rdt.*",
				"-sources=fake1,fake2,fake3",
=======
				"-no-publish",
				"-label-whitelist=.*rdt.*",
				"-feature-sources=cpu",
				"-label-sources=fake1,fake2,fake3",
>>>>>>> b436a27c
				"-sleep-interval=30s")

			Convey("args.sources is set to appropriate values", func() {
				So(args.Oneshot, ShouldBeFalse)
				So(*args.Overrides.NoPublish, ShouldBeTrue)
				So(*args.Overrides.SleepInterval, ShouldEqual, 30*time.Second)
<<<<<<< HEAD
				So(*args.Overrides.Sources, ShouldResemble, utils.StringSliceVal{"fake1", "fake2", "fake3"})
				So(args.Overrides.LabelWhiteList.Regexp.String(), ShouldResemble, ".*rdt.*")
			})
=======
				So(*args.Overrides.FeatureSources, ShouldResemble, utils.StringSliceVal{"cpu"})
				So(*args.Overrides.LabelSources, ShouldResemble, utils.StringSliceVal{"fake1", "fake2", "fake3"})
				So(args.Overrides.LabelWhiteList.Regexp.String(), ShouldResemble, ".*rdt.*")
			})
		})
	})
}

func TestKlogConfigOptName(t *testing.T) {
	Convey("When converting names of klog command line flags", t, func() {
		tcs := map[string]string{
			"":                    "",
			"a":                   "a",
			"an_arg":              "anArg",
			"arg_with_many_parts": "argWithManyParts",
		}
		Convey("resulting config option names should be as expected", func() {
			for input, expected := range tcs {
				So(klogConfigOptName(input), ShouldEqual, expected)
			}
>>>>>>> b436a27c
		})
	})
}<|MERGE_RESOLUTION|>--- conflicted
+++ resolved
@@ -31,49 +31,30 @@
 		flags := flag.NewFlagSet(ProgramName, flag.ExitOnError)
 
 		Convey("When no override args are specified", func() {
-<<<<<<< HEAD
-			args := parseArgs(flags, "--oneshot")
-=======
 			args := parseArgs(flags, "-oneshot")
->>>>>>> b436a27c
 
 			Convey("overrides should be nil", func() {
 				So(args.Oneshot, ShouldBeTrue)
 				So(args.Overrides.NoPublish, ShouldBeNil)
 				So(args.Overrides.LabelWhiteList, ShouldBeNil)
 				So(args.Overrides.SleepInterval, ShouldBeNil)
-<<<<<<< HEAD
-				So(args.Overrides.Sources, ShouldBeNil)
-=======
 				So(args.Overrides.FeatureSources, ShouldBeNil)
 				So(args.Overrides.LabelSources, ShouldBeNil)
->>>>>>> b436a27c
 			})
 		})
 
 		Convey("When all override args are specified", func() {
 			args := parseArgs(flags,
-<<<<<<< HEAD
-				"--no-publish",
-				"-label-whitelist=.*rdt.*",
-				"-sources=fake1,fake2,fake3",
-=======
 				"-no-publish",
 				"-label-whitelist=.*rdt.*",
 				"-feature-sources=cpu",
 				"-label-sources=fake1,fake2,fake3",
->>>>>>> b436a27c
 				"-sleep-interval=30s")
 
 			Convey("args.sources is set to appropriate values", func() {
 				So(args.Oneshot, ShouldBeFalse)
 				So(*args.Overrides.NoPublish, ShouldBeTrue)
 				So(*args.Overrides.SleepInterval, ShouldEqual, 30*time.Second)
-<<<<<<< HEAD
-				So(*args.Overrides.Sources, ShouldResemble, utils.StringSliceVal{"fake1", "fake2", "fake3"})
-				So(args.Overrides.LabelWhiteList.Regexp.String(), ShouldResemble, ".*rdt.*")
-			})
-=======
 				So(*args.Overrides.FeatureSources, ShouldResemble, utils.StringSliceVal{"cpu"})
 				So(*args.Overrides.LabelSources, ShouldResemble, utils.StringSliceVal{"fake1", "fake2", "fake3"})
 				So(args.Overrides.LabelWhiteList.Regexp.String(), ShouldResemble, ".*rdt.*")
@@ -94,7 +75,6 @@
 			for input, expected := range tcs {
 				So(klogConfigOptName(input), ShouldEqual, expected)
 			}
->>>>>>> b436a27c
 		})
 	})
 }