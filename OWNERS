approvers:
<<<<<<< HEAD
  - zvonkok
reviewers:
  - zvonkok
  - cep235
  - sjug
  - jmencak
  - Deepthidharwar
  - ArangoGutierrez
component: "Node Feature Discovery Operator"
=======
  - marquiz
reviewers:
  - ArangoGutierrez
  - Ethyling
  - kad
  - zvonkok
>>>>>>> b59293c1
<|MERGE_RESOLUTION|>--- conflicted
+++ resolved
@@ -1,6 +1,6 @@
 approvers:
-<<<<<<< HEAD
   - zvonkok
+  - ArangoGutierrez
 reviewers:
   - zvonkok
   - cep235
@@ -8,12 +8,4 @@
   - jmencak
   - Deepthidharwar
   - ArangoGutierrez
-component: "Node Feature Discovery Operator"
-=======
-  - marquiz
-reviewers:
-  - ArangoGutierrez
-  - Ethyling
-  - kad
-  - zvonkok
->>>>>>> b59293c1
+component: "Node Feature Discovery Operator"