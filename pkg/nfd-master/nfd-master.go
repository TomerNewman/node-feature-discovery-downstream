--- conflicted
+++ resolved
@@ -37,26 +37,6 @@
 	"google.golang.org/grpc/health/grpc_health_v1"
 	"google.golang.org/grpc/peer"
 	api "k8s.io/api/core/v1"
-<<<<<<< HEAD
-	"k8s.io/klog/v2"
-
-	"openshift/node-feature-discovery/pkg/apihelper"
-	pb "openshift/node-feature-discovery/pkg/labeler"
-	"openshift/node-feature-discovery/pkg/utils"
-	"openshift/node-feature-discovery/pkg/version"
-
-	"google.golang.org/grpc/health"
-	"google.golang.org/grpc/health/grpc_health_v1"
-)
-
-const (
-	// LabelNs defines the namespace for feature labels
-	LabelNs = "feature.node.kubernetes.io"
-
-	// LabelSubNsSuffix is the suffix for allowed label sub-namespaces
-	LabelSubNsSuffix = "." + LabelNs
-
-=======
 	"k8s.io/apimachinery/pkg/api/errors"
 	metav1 "k8s.io/apimachinery/pkg/apis/meta/v1"
 	"k8s.io/apimachinery/pkg/labels"
@@ -85,7 +65,6 @@
 	// ProfileLabelSubNsSuffix is the suffix for allowed profile label sub-namespaces
 	ProfileLabelSubNsSuffix = "." + ProfileLabelNs
 
->>>>>>> b436a27c
 	// AnnotationNsBase namespace for all NFD-related annotations
 	AnnotationNsBase = "nfd.node.kubernetes.io"
 
@@ -107,20 +86,6 @@
 
 // Args holds command line arguments
 type Args struct {
-<<<<<<< HEAD
-	CaFile         string
-	CertFile       string
-	ExtraLabelNs   utils.StringSetVal
-	Instance       string
-	KeyFile        string
-	Kubeconfig     string
-	LabelWhiteList utils.RegexpVal
-	NoPublish      bool
-	Port           int
-	Prune          bool
-	VerifyNodeName bool
-	ResourceLabels utils.StringSetVal
-=======
 	CaFile                 string
 	CertFile               string
 	ExtraLabelNs           utils.StringSetVal
@@ -134,7 +99,6 @@
 	Prune                  bool
 	VerifyNodeName         bool
 	ResourceLabels         utils.StringSetVal
->>>>>>> b436a27c
 }
 
 type NfdMaster interface {
@@ -144,11 +108,8 @@
 }
 
 type nfdMaster struct {
-<<<<<<< HEAD
-=======
 	*nfdController
 
->>>>>>> b436a27c
 	args         Args
 	nodeName     string
 	annotationNs string
@@ -156,10 +117,7 @@
 	stop         chan struct{}
 	ready        chan bool
 	apihelper    apihelper.APIHelpers
-<<<<<<< HEAD
-=======
 	kubeconfig   *restclient.Config
->>>>>>> b436a27c
 }
 
 // Create new NfdMaster server instance.
@@ -174,11 +132,7 @@
 		nfd.annotationNs = AnnotationNsBase
 	} else {
 		if ok, _ := regexp.MatchString(`^([A-Za-z0-9][-A-Za-z0-9_.]*)?[A-Za-z0-9]$`, args.Instance); !ok {
-<<<<<<< HEAD
-			return nfd, fmt.Errorf("invalid --instance %q: instance name "+
-=======
 			return nfd, fmt.Errorf("invalid -instance %q: instance name "+
->>>>>>> b436a27c
 				"must start and end with an alphanumeric character and may only contain "+
 				"alphanumerics, `-`, `_` or `.`", args.Instance)
 		}
@@ -255,11 +209,7 @@
 	if err != nil {
 		return err
 	}
-<<<<<<< HEAD
-	// Enable mutual TLS authentication if --cert-file, --key-file or --ca-file
-=======
 	// Enable mutual TLS authentication if -cert-file, -key-file or -ca-file
->>>>>>> b436a27c
 	// is defined
 	if m.args.CertFile != "" || m.args.KeyFile != "" || m.args.CaFile != "" {
 		if err := tlsConfig.UpdateConfig(m.args.CertFile, m.args.KeyFile, m.args.CaFile); err != nil {
@@ -272,10 +222,7 @@
 	m.server = grpc.NewServer(serverOpts...)
 	pb.RegisterLabelerServer(m.server, m)
 	grpc_health_v1.RegisterHealthServer(m.server, health.NewServer())
-<<<<<<< HEAD
-=======
 	topologypb.RegisterNodeTopologyServer(m.server, m)
->>>>>>> b436a27c
 	klog.Infof("gRPC server serving on port: %d", m.args.Port)
 
 	// Run gRPC server
@@ -309,13 +256,10 @@
 func (m *nfdMaster) Stop() {
 	m.server.Stop()
 
-<<<<<<< HEAD
-=======
 	if m.nfdController != nil {
 		m.nfdController.stop()
 	}
 
->>>>>>> b436a27c
 	select {
 	case m.stop <- struct{}{}:
 	default:
@@ -414,12 +358,8 @@
 		ns, name := splitNs(label)
 
 		// Check label namespace, filter out if ns is not whitelisted
-<<<<<<< HEAD
-		if ns != LabelNs && !strings.HasSuffix(ns, LabelSubNsSuffix) {
-=======
 		if ns != FeatureLabelNs && ns != ProfileLabelNs &&
 			!strings.HasSuffix(ns, FeatureLabelSubNsSuffix) && !strings.HasSuffix(ns, ProfileLabelSubNsSuffix) {
->>>>>>> b436a27c
 			if _, ok := extraLabelNs[ns]; !ok {
 				klog.Errorf("Namespace %q is not allowed. Ignoring label %q\n", ns, label)
 				continue
@@ -467,9 +407,6 @@
 
 // SetLabels implements LabelerServer
 func (m *nfdMaster) SetLabels(c context.Context, r *pb.SetLabelsRequest) (*pb.SetLabelsReply, error) {
-<<<<<<< HEAD
-	if m.args.VerifyNodeName {
-=======
 	err := authorizeClient(c, m.args.VerifyNodeName, r.NodeName)
 	if err != nil {
 		return &pb.SetLabelsReply{}, err
@@ -510,53 +447,16 @@
 
 func authorizeClient(c context.Context, checkNodeName bool, nodeName string) error {
 	if checkNodeName {
->>>>>>> b436a27c
 		// Client authorization.
 		// Check that the node name matches the CN from the TLS cert
 		client, ok := peer.FromContext(c)
 		if !ok {
 			klog.Errorf("gRPC request error: failed to get peer (client)")
-<<<<<<< HEAD
-			return &pb.SetLabelsReply{}, fmt.Errorf("failed to get peer (client)")
-=======
 			return fmt.Errorf("failed to get peer (client)")
->>>>>>> b436a27c
 		}
 		tlsAuth, ok := client.AuthInfo.(credentials.TLSInfo)
 		if !ok {
 			klog.Errorf("gRPC request error: incorrect client credentials from '%v'", client.Addr)
-<<<<<<< HEAD
-			return &pb.SetLabelsReply{}, fmt.Errorf("incorrect client credentials")
-		}
-		if len(tlsAuth.State.VerifiedChains) == 0 || len(tlsAuth.State.VerifiedChains[0]) == 0 {
-			klog.Errorf("gRPC request error: client certificate verification for '%v' failed", client.Addr)
-			return &pb.SetLabelsReply{}, fmt.Errorf("client certificate verification failed")
-		}
-
-		err := verifyNodeName(tlsAuth.State.VerifiedChains[0][0], r.NodeName)
-		if err != nil {
-			klog.Errorf("gRPC request error: authorization for %v failed: %v", client.Addr, err)
-			return &pb.SetLabelsReply{}, err
-		}
-	}
-	if klog.V(1).Enabled() {
-		klog.Infof("REQUEST Node: %q NFD-version: %q Labels: %s", r.NodeName, r.NfdVersion, r.Labels)
-
-	} else {
-		klog.Infof("received labeling request for node %q", r.NodeName)
-	}
-
-	labels, extendedResources := filterFeatureLabels(r.Labels, m.args.ExtraLabelNs, m.args.LabelWhiteList.Regexp, m.args.ResourceLabels)
-
-	if !m.args.NoPublish {
-		// Advertise NFD worker version as an annotation
-		annotations := Annotations{m.annotationName(workerVersionAnnotation): r.NfdVersion}
-
-		err := m.updateNodeFeatures(r.NodeName, labels, annotations, extendedResources)
-		if err != nil {
-			klog.Errorf("failed to advertise labels: %v", err)
-			return &pb.SetLabelsReply{}, err
-=======
 			return fmt.Errorf("incorrect client credentials")
 		}
 		if len(tlsAuth.State.VerifiedChains) == 0 || len(tlsAuth.State.VerifiedChains[0]) == 0 {
@@ -633,7 +533,6 @@
 			// Feed back rule output to features map for subsequent rules to match
 			feature.InsertFeatureValues(r.Features, nfdv1alpha1.RuleBackrefDomain, nfdv1alpha1.RuleBackrefFeature, ruleOut.Labels)
 			feature.InsertFeatureValues(r.Features, nfdv1alpha1.RuleBackrefDomain, nfdv1alpha1.RuleBackrefFeature, ruleOut.Vars)
->>>>>>> b436a27c
 		}
 	}
 
@@ -674,11 +573,7 @@
 	annotations[m.annotationName(extendedResourceAnnotation)] = strings.Join(extendedResourceKeys, ",")
 
 	// Create JSON patches for changes in labels and annotations
-<<<<<<< HEAD
-	oldLabels := stringToNsNames(node.Annotations[m.annotationName(featureLabelAnnotation)], LabelNs)
-=======
 	oldLabels := stringToNsNames(node.Annotations[m.annotationName(featureLabelAnnotation)], FeatureLabelNs)
->>>>>>> b436a27c
 	patches := createPatches(oldLabels, node.Labels, labels, "/metadata/labels")
 	patches = append(patches, createPatches(nil, node.Annotations, annotations, "/metadata/annotations")...)
 
@@ -706,8 +601,6 @@
 	return path.Join(m.annotationNs, name)
 }
 
-<<<<<<< HEAD
-=======
 func (m *nfdMaster) getKubeconfig() (*restclient.Config, error) {
 	var err error
 	if m.kubeconfig == nil {
@@ -716,7 +609,6 @@
 	return m.kubeconfig, err
 }
 
->>>>>>> b436a27c
 // Remove any labels having the given prefix
 func removeLabelsWithPrefix(n *api.Node, search string) []apihelper.JsonPatch {
 	var p []apihelper.JsonPatch
@@ -763,11 +655,7 @@
 	patches := []apihelper.JsonPatch{}
 
 	// Form a list of namespaced resource names managed by us
-<<<<<<< HEAD
-	oldResources := stringToNsNames(n.Annotations[m.annotationName(extendedResourceAnnotation)], LabelNs)
-=======
 	oldResources := stringToNsNames(n.Annotations[m.annotationName(extendedResourceAnnotation)], FeatureLabelNs)
->>>>>>> b436a27c
 
 	// figure out which resources to remove
 	for _, resource := range oldResources {
