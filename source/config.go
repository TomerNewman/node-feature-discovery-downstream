--- conflicted
+++ resolved
@@ -30,11 +30,8 @@
 	SysfsDir = HostDir(pathPrefix + "sys")
 	// UsrPath is where the /usr directory of the system to be inspected is located
 	UsrDir = HostDir(pathPrefix + "usr")
-<<<<<<< HEAD
-=======
 	// VarPath is where the /var directory of the system to be inspected is located
 	VarDir = HostDir(pathPrefix + "var")
->>>>>>> b436a27c
 )
 
 // HostDir is a helper for handling host system directories
