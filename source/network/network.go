/*
Copyright 2017-2021 The Kubernetes Authors.

Licensed under the Apache License, Version 2.0 (the "License");
you may not use this file except in compliance with the License.
You may obtain a copy of the License at

    http://www.apache.org/licenses/LICENSE-2.0

Unless required by applicable law or agreed to in writing, software
distributed under the License is distributed on an "AS IS" BASIS,
WITHOUT WARRANTIES OR CONDITIONS OF ANY KIND, either express or implied.
See the License for the specific language governing permissions and
limitations under the License.
*/

package network

import (
	"fmt"
	"io/ioutil"
<<<<<<< HEAD
=======
	"os"
	"path/filepath"
>>>>>>> b436a27c
	"strconv"
	"strings"

	"k8s.io/klog/v2"
<<<<<<< HEAD

	"openshift/node-feature-discovery/source"
)

const Name = "network"

// Linux net iface flags (we only specify the first few)
const (
	flagUp = 1 << iota
	_      // flagBroadcast
	_      // flagDebug
	flagLoopback
=======

	"openshift/node-feature-discovery/pkg/api/feature"
	"openshift/node-feature-discovery/pkg/utils"
	"openshift/node-feature-discovery/source"
>>>>>>> b436a27c
)

const Name = "network"

const DeviceFeature = "device"

<<<<<<< HEAD
// Name returns an identifier string for this feature source.
func (s Source) Name() string { return Name }
=======
const sysfsBaseDir = "class/net"

// networkSource implements the FeatureSource and LabelSource interfaces.
type networkSource struct {
	features *feature.DomainFeatures
}
>>>>>>> b436a27c

// Singleton source instance
var (
	src networkSource
	_   source.FeatureSource = &src
	_   source.LabelSource   = &src
)

var (
	// ifaceAttrs is the list of files under /sys/class/net/<iface> that we're trying to read
	ifaceAttrs = []string{"operstate", "speed"}
	// devAttrs is the list of files under /sys/class/net/<iface>/device that we're trying to read
	devAttrs = []string{"sriov_numvfs", "sriov_totalvfs"}
)

// Name returns an identifier string for this feature source.
func (s *networkSource) Name() string { return Name }

// Priority method of the LabelSource interface
func (s *networkSource) Priority() int { return 0 }

// GetLabels method of the LabelSource interface
func (s *networkSource) GetLabels() (source.FeatureLabels, error) {
	labels := source.FeatureLabels{}
	features := s.GetFeatures()

<<<<<<< HEAD
	// iterating through network interfaces to obtain their respective number of virtual functions
	for _, netInterface := range netInterfaces {
		name := netInterface.Name()
		flags, err := readIfFlags(name)
		if err != nil {
			klog.Error(err)
=======
	for _, dev := range features.Instances[DeviceFeature].Elements {
		attrs := dev.Attributes
		if attrs["operstate"] != "up" {
>>>>>>> b436a27c
			continue
		}
		for attr, feature := range map[string]string{
			"sriov_totalvfs": "sriov.capable",
			"sriov_numvfs":   "sriov.configured"} {

<<<<<<< HEAD
		if flags&flagUp != 0 && flags&flagLoopback == 0 {
			totalBytes, err := ioutil.ReadFile(source.SysfsDir.Path(sysfsBaseDir, name, "device/sriov_totalvfs"))
			if err != nil {
				klog.V(1).Infof("SR-IOV not supported for network interface: %s: %v", name, err)
				continue
			}
			total := bytes.TrimSpace(totalBytes)
			t, err := strconv.Atoi(string(total))
			if err != nil {
				klog.Errorf("Error in obtaining maximum supported number of virtual functions for network interface: %s: %v", name, err)
				continue
			}
			if t > 0 {
				klog.V(1).Infof("SR-IOV capability is detected on the network interface: %s", name)
				klog.V(1).Infof("%d maximum supported number of virtual functions on network interface: %s", t, name)
				features["sriov.capable"] = true
				numBytes, err := ioutil.ReadFile(source.SysfsDir.Path(sysfsBaseDir, name, "device/sriov_numvfs"))
				if err != nil {
					klog.V(1).Infof("SR-IOV not configured for network interface: %s: %s", name, err)
					continue
				}
				num := bytes.TrimSpace(numBytes)
				n, err := strconv.Atoi(string(num))
				if err != nil {
					klog.Errorf("Error in obtaining the configured number of virtual functions for network interface: %s: %v", name, err)
					continue
				}
				if n > 0 {
					klog.V(1).Infof("%d virtual functions configured on network interface: %s", n, name)
					features["sriov.configured"] = true
					break
				} else if n == 0 {
					klog.V(1).Infof("SR-IOV not configured on network interface: %s", name)
=======
			if v, ok := attrs[attr]; ok {
				t, err := strconv.Atoi(v)
				if err != nil {
					klog.Errorf("failed to parse %s of %s: %v", attr, attrs["name"])
					continue
				}
				if t > 0 {
					labels[feature] = true
>>>>>>> b436a27c
				}
			}
		}
	}
	return labels, nil
}

// Discover method of the FeatureSource interface.
func (s *networkSource) Discover() error {
	s.features = feature.NewDomainFeatures()

	devs, err := detectNetDevices()
	if err != nil {
		return fmt.Errorf("failed to detect network devices: %w", err)
	}
	s.features.Instances[DeviceFeature] = feature.InstanceFeatureSet{Elements: devs}

	utils.KlogDump(3, "discovered network features:", "  ", s.features)

	return nil
}

// GetFeatures method of the FeatureSource Interface.
func (s *networkSource) GetFeatures() *feature.DomainFeatures {
	if s.features == nil {
		s.features = feature.NewDomainFeatures()
	}
	return s.features
}

func detectNetDevices() ([]feature.InstanceFeature, error) {
	sysfsBasePath := source.SysfsDir.Path(sysfsBaseDir)

	ifaces, err := ioutil.ReadDir(sysfsBasePath)
	if err != nil {
		return nil, fmt.Errorf("failed to list network interfaces: %w", err)
	}

	// Iterate over devices
	info := make([]feature.InstanceFeature, 0, len(ifaces))
	for _, iface := range ifaces {
		name := iface.Name()
		if _, err := os.Stat(filepath.Join(sysfsBasePath, name, "device")); err == nil {
			info = append(info, readIfaceInfo(filepath.Join(sysfsBasePath, name)))
		} else if klog.V(3).Enabled() {
			klog.Infof("skipping non-device iface %q", name)
		}
	}

	return info, nil
}

func readIfaceInfo(path string) feature.InstanceFeature {
	attrs := map[string]string{"name": filepath.Base(path)}
	for _, attrName := range ifaceAttrs {
		data, err := ioutil.ReadFile(filepath.Join(path, attrName))
		if err != nil {
			if !os.IsNotExist(err) {
				klog.Errorf("failed to read net iface attribute %s: %v", attrName, err)
			}
			continue
		}
		attrs[attrName] = strings.TrimSpace(string(data))
	}

	for _, attrName := range devAttrs {
		data, err := ioutil.ReadFile(filepath.Join(path, "device", attrName))
		if err != nil {
			if !os.IsNotExist(err) {
				klog.Errorf("failed to read net device attribute %s: %v", attrName, err)
			}
			continue
		}
		attrs[attrName] = strings.TrimSpace(string(data))
	}

	return *feature.NewInstanceFeature(attrs)

}

func init() {
	source.Register(&src)
}<|MERGE_RESOLUTION|>--- conflicted
+++ resolved
@@ -19,51 +19,28 @@
 import (
 	"fmt"
 	"io/ioutil"
-<<<<<<< HEAD
-=======
 	"os"
 	"path/filepath"
->>>>>>> b436a27c
 	"strconv"
 	"strings"
 
 	"k8s.io/klog/v2"
-<<<<<<< HEAD
-
-	"openshift/node-feature-discovery/source"
-)
-
-const Name = "network"
-
-// Linux net iface flags (we only specify the first few)
-const (
-	flagUp = 1 << iota
-	_      // flagBroadcast
-	_      // flagDebug
-	flagLoopback
-=======
 
 	"openshift/node-feature-discovery/pkg/api/feature"
 	"openshift/node-feature-discovery/pkg/utils"
 	"openshift/node-feature-discovery/source"
->>>>>>> b436a27c
 )
 
 const Name = "network"
 
 const DeviceFeature = "device"
 
-<<<<<<< HEAD
-// Name returns an identifier string for this feature source.
-func (s Source) Name() string { return Name }
-=======
 const sysfsBaseDir = "class/net"
 
 // networkSource implements the FeatureSource and LabelSource interfaces.
 type networkSource struct {
 	features *feature.DomainFeatures
 }
->>>>>>> b436a27c
 
 // Singleton source instance
 var (
@@ -90,59 +67,15 @@
 	labels := source.FeatureLabels{}
 	features := s.GetFeatures()
 
-<<<<<<< HEAD
-	// iterating through network interfaces to obtain their respective number of virtual functions
-	for _, netInterface := range netInterfaces {
-		name := netInterface.Name()
-		flags, err := readIfFlags(name)
-		if err != nil {
-			klog.Error(err)
-=======
 	for _, dev := range features.Instances[DeviceFeature].Elements {
 		attrs := dev.Attributes
 		if attrs["operstate"] != "up" {
->>>>>>> b436a27c
 			continue
 		}
 		for attr, feature := range map[string]string{
 			"sriov_totalvfs": "sriov.capable",
 			"sriov_numvfs":   "sriov.configured"} {
 
-<<<<<<< HEAD
-		if flags&flagUp != 0 && flags&flagLoopback == 0 {
-			totalBytes, err := ioutil.ReadFile(source.SysfsDir.Path(sysfsBaseDir, name, "device/sriov_totalvfs"))
-			if err != nil {
-				klog.V(1).Infof("SR-IOV not supported for network interface: %s: %v", name, err)
-				continue
-			}
-			total := bytes.TrimSpace(totalBytes)
-			t, err := strconv.Atoi(string(total))
-			if err != nil {
-				klog.Errorf("Error in obtaining maximum supported number of virtual functions for network interface: %s: %v", name, err)
-				continue
-			}
-			if t > 0 {
-				klog.V(1).Infof("SR-IOV capability is detected on the network interface: %s", name)
-				klog.V(1).Infof("%d maximum supported number of virtual functions on network interface: %s", t, name)
-				features["sriov.capable"] = true
-				numBytes, err := ioutil.ReadFile(source.SysfsDir.Path(sysfsBaseDir, name, "device/sriov_numvfs"))
-				if err != nil {
-					klog.V(1).Infof("SR-IOV not configured for network interface: %s: %s", name, err)
-					continue
-				}
-				num := bytes.TrimSpace(numBytes)
-				n, err := strconv.Atoi(string(num))
-				if err != nil {
-					klog.Errorf("Error in obtaining the configured number of virtual functions for network interface: %s: %v", name, err)
-					continue
-				}
-				if n > 0 {
-					klog.V(1).Infof("%d virtual functions configured on network interface: %s", n, name)
-					features["sriov.configured"] = true
-					break
-				} else if n == 0 {
-					klog.V(1).Infof("SR-IOV not configured on network interface: %s", name)
-=======
 			if v, ok := attrs[attr]; ok {
 				t, err := strconv.Atoi(v)
 				if err != nil {
@@ -151,7 +84,6 @@
 				}
 				if t > 0 {
 					labels[feature] = true
->>>>>>> b436a27c
 				}
 			}
 		}
