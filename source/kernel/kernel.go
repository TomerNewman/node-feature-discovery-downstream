--- conflicted
+++ resolved
@@ -17,15 +17,6 @@
 package kernel
 
 import (
-<<<<<<< HEAD
-	"regexp"
-	"strings"
-
-	"k8s.io/klog/v2"
-
-	"openshift/node-feature-discovery/source"
-	"openshift/node-feature-discovery/source/internal/kernelutils"
-=======
 	"strconv"
 
 	"k8s.io/klog/v2"
@@ -42,10 +33,7 @@
 	LoadedModuleFeature = "loadedmodule"
 	SelinuxFeature      = "selinux"
 	VersionFeature      = "version"
->>>>>>> b436a27c
 )
-
-const Name = "kernel"
 
 // Configuration file options
 type Config struct {
@@ -75,9 +63,6 @@
 	legacyKconfig map[string]string
 }
 
-<<<<<<< HEAD
-func (s *Source) Name() string { return Name }
-=======
 // Singleton source instance
 var (
 	src                           = kernelSource{config: newDefaultConfig()}
@@ -87,7 +72,6 @@
 )
 
 func (s *kernelSource) Name() string { return Name }
->>>>>>> b436a27c
 
 // NewConfig method of the LabelSource interface
 func (s *kernelSource) NewConfig() source.Config { return newDefaultConfig() }
@@ -108,22 +92,6 @@
 // Priority method of the LabelSource interface
 func (s *kernelSource) Priority() int { return 0 }
 
-<<<<<<< HEAD
-	// Read kernel version
-	version, err := parseVersion()
-	if err != nil {
-		klog.Errorf("Failed to get kernel version: %s", err)
-	} else {
-		for key := range version {
-			features["version."+key] = version[key]
-		}
-	}
-
-	// Read kconfig
-	kconfig, err := kernelutils.ParseKconfig(s.config.KconfigFile)
-	if err != nil {
-		klog.Errorf("Failed to read kconfig: %s", err)
-=======
 // GetLabels method of the LabelSource interface
 func (s *kernelSource) GetLabels() (source.FeatureLabels, error) {
 	labels := source.FeatureLabels{}
@@ -131,7 +99,6 @@
 
 	for k, v := range features.Values[VersionFeature].Elements {
 		labels[VersionFeature+"."+k] = v
->>>>>>> b436a27c
 	}
 
 	for _, opt := range s.config.ConfigOpts {
@@ -140,16 +107,8 @@
 		}
 	}
 
-<<<<<<< HEAD
-	selinux, err := SelinuxEnabled()
-	if err != nil {
-		klog.Warning(err)
-	} else if selinux {
-		features["selinux.enabled"] = true
-=======
 	if enabled, ok := features.Values[SelinuxFeature].Elements["enabled"]; ok && enabled == "true" {
 		labels["selinux.enabled"] = "true"
->>>>>>> b436a27c
 	}
 
 	return labels, nil
