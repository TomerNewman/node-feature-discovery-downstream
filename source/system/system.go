--- conflicted
+++ resolved
@@ -24,32 +24,17 @@
 
 	"k8s.io/klog/v2"
 
-<<<<<<< HEAD
-=======
 	"openshift/node-feature-discovery/pkg/api/feature"
 	"openshift/node-feature-discovery/pkg/utils"
->>>>>>> b436a27c
 	"openshift/node-feature-discovery/source"
 )
 
 var osReleaseFields = [...]string{
 	"ID",
 	"VERSION_ID",
-<<<<<<< HEAD
-	"RHEL_VERSION",
-	"OPENSHIFT_VERSION",
-	"OSTREE_VERSION",
-}
-
-const Name = "system"
-
-// Implement FeatureSource interface
-type Source struct{}
-
-func (s Source) Name() string { return Name }
-=======
 	"VERSION_ID.major",
 	"VERSION_ID.minor",
+	"OSTREE_VERSION",
 }
 
 const Name = "system"
@@ -72,7 +57,6 @@
 )
 
 func (s *systemSource) Name() string { return Name }
->>>>>>> b436a27c
 
 // Priority method of the LabelSource interface
 func (s *systemSource) Priority() int { return 0 }
