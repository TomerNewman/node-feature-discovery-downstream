/*
Copyright 2018-2021 The Kubernetes Authors.

Licensed under the Apache License, Version 2.0 (the "License");
you may not use this file except in compliance with the License.
You may obtain a copy of the License at

    http://www.apache.org/licenses/LICENSE-2.0

Unless required by applicable law or agreed to in writing, software
distributed under the License is distributed on an "AS IS" BASIS,
WITHOUT WARRANTIES OR CONDITIONS OF ANY KIND, either express or implied.
See the License for the specific language governing permissions and
limitations under the License.
*/

package storage

import (
	"fmt"
	"io/ioutil"
	"path/filepath"
	"strings"

<<<<<<< HEAD
=======
	"k8s.io/klog/v2"

	"openshift/node-feature-discovery/pkg/api/feature"
	"openshift/node-feature-discovery/pkg/utils"
>>>>>>> b436a27c
	"openshift/node-feature-discovery/source"
)

const Name = "storage"

<<<<<<< HEAD
// Source implements FeatureSource.
type Source struct{}

// Name returns an identifier string for this feature source.
func (s Source) Name() string { return Name }

// NewConfig method of the FeatureSource interface
func (s *Source) NewConfig() source.Config { return nil }

// GetConfig method of the FeatureSource interface
func (s *Source) GetConfig() source.Config { return nil }

// SetConfig method of the FeatureSource interface
func (s *Source) SetConfig(source.Config) {}

// Discover returns feature names for storage: nonrotationaldisk if any SSD drive present.
func (s Source) Discover() (source.Features, error) {
	features := source.Features{}

	// Check if there is any non-rotational block devices attached to the node
	blockdevices, err := ioutil.ReadDir(source.SysfsDir.Path("block"))
	if err == nil {
		for _, bdev := range blockdevices {
			fname := source.SysfsDir.Path("block", bdev.Name(), "queue/rotational")
			bytes, err := ioutil.ReadFile(fname)
			if err != nil {
				return nil, fmt.Errorf("can't read rotational status: %s", err.Error())
			}
			if bytes[0] == byte('0') {
				// Non-rotational storage is present, add label.
				features["nonrotationaldisk"] = true
				break
			}
=======
const BlockFeature = "block"

// storageSource implements the FeatureSource and LabelSource interfaces.
type storageSource struct {
	features *feature.DomainFeatures
}

// Singleton source instance
var (
	src storageSource
	_   source.FeatureSource = &src
	_   source.LabelSource   = &src
)

// queueAttrs is the list of files under /sys/block/<dev>/queue that we're trying to read
var queueAttrs = []string{"dax", "rotational", "nr_zones", "zoned"}

// Name returns an identifier string for this feature source.
func (s *storageSource) Name() string { return Name }

// Priority method of the LabelSource interface
func (s *storageSource) Priority() int { return 0 }

// GetLabels method of the LabelSource interface
func (s *storageSource) GetLabels() (source.FeatureLabels, error) {
	labels := source.FeatureLabels{}
	features := s.GetFeatures()

	for _, dev := range features.Instances[BlockFeature].Elements {
		if dev.Attributes["rotational"] == "0" {
			labels["nonrotationaldisk"] = true
			break
>>>>>>> b436a27c
		}
	}

	return labels, nil
}

// Discover method of the FeatureSource interface
func (s *storageSource) Discover() error {
	s.features = feature.NewDomainFeatures()

	devs, err := detectBlock()
	if err != nil {
		return fmt.Errorf("failed to detect block devices: %w", err)
	}
	s.features.Instances[BlockFeature] = feature.InstanceFeatureSet{Elements: devs}

	utils.KlogDump(3, "discovered storage features:", "  ", s.features)

	return nil
}

// GetFeatures method of the FeatureSource Interface.
func (s *storageSource) GetFeatures() *feature.DomainFeatures {
	if s.features == nil {
		s.features = feature.NewDomainFeatures()
	}
	return s.features
}

func detectBlock() ([]feature.InstanceFeature, error) {
	sysfsBasePath := source.SysfsDir.Path("block")

	blockdevices, err := ioutil.ReadDir(sysfsBasePath)
	if err != nil {
		return nil, fmt.Errorf("failed to list block devices: %w", err)
	}

	// Iterate over devices
	info := make([]feature.InstanceFeature, 0, len(blockdevices))
	for _, device := range blockdevices {
		info = append(info, *readBlockDevQueueInfo(filepath.Join(sysfsBasePath, device.Name())))
	}

	return info, nil
}

func readBlockDevQueueInfo(path string) *feature.InstanceFeature {
	attrs := map[string]string{"name": filepath.Base(path)}
	for _, attrName := range queueAttrs {
		data, err := ioutil.ReadFile(filepath.Join(path, "queue", attrName))
		if err != nil {
			klog.V(3).Infof("failed to read block device queue attribute %s: %w", attrName, err)
			continue
		}
		attrs[attrName] = strings.TrimSpace(string(data))
	}
	return feature.NewInstanceFeature(attrs)
}

func init() {
	source.Register(&src)
}<|MERGE_RESOLUTION|>--- conflicted
+++ resolved
@@ -22,53 +22,15 @@
 	"path/filepath"
 	"strings"
 
-<<<<<<< HEAD
-=======
 	"k8s.io/klog/v2"
 
 	"openshift/node-feature-discovery/pkg/api/feature"
 	"openshift/node-feature-discovery/pkg/utils"
->>>>>>> b436a27c
 	"openshift/node-feature-discovery/source"
 )
 
 const Name = "storage"
 
-<<<<<<< HEAD
-// Source implements FeatureSource.
-type Source struct{}
-
-// Name returns an identifier string for this feature source.
-func (s Source) Name() string { return Name }
-
-// NewConfig method of the FeatureSource interface
-func (s *Source) NewConfig() source.Config { return nil }
-
-// GetConfig method of the FeatureSource interface
-func (s *Source) GetConfig() source.Config { return nil }
-
-// SetConfig method of the FeatureSource interface
-func (s *Source) SetConfig(source.Config) {}
-
-// Discover returns feature names for storage: nonrotationaldisk if any SSD drive present.
-func (s Source) Discover() (source.Features, error) {
-	features := source.Features{}
-
-	// Check if there is any non-rotational block devices attached to the node
-	blockdevices, err := ioutil.ReadDir(source.SysfsDir.Path("block"))
-	if err == nil {
-		for _, bdev := range blockdevices {
-			fname := source.SysfsDir.Path("block", bdev.Name(), "queue/rotational")
-			bytes, err := ioutil.ReadFile(fname)
-			if err != nil {
-				return nil, fmt.Errorf("can't read rotational status: %s", err.Error())
-			}
-			if bytes[0] == byte('0') {
-				// Non-rotational storage is present, add label.
-				features["nonrotationaldisk"] = true
-				break
-			}
-=======
 const BlockFeature = "block"
 
 // storageSource implements the FeatureSource and LabelSource interfaces.
@@ -101,7 +63,6 @@
 		if dev.Attributes["rotational"] == "0" {
 			labels["nonrotationaldisk"] = true
 			break
->>>>>>> b436a27c
 		}
 	}
 
