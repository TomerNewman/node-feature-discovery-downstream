--- conflicted
+++ resolved
@@ -16,10 +16,6 @@
 
 package source
 
-<<<<<<< HEAD
-// Value of a feature
-type FeatureValue interface{}
-=======
 //go:generate mockery --name=LabelSource --inpkg
 
 import (
@@ -44,7 +40,6 @@
 	// GetFeatures returns discovered features in raw form
 	GetFeatures() *feature.DomainFeatures
 }
->>>>>>> b436a27c
 
 // LabelSource represents a source of node feature labels
 type LabelSource interface {
