--- conflicted
+++ resolved
@@ -27,34 +27,21 @@
 
 	"k8s.io/klog/v2"
 
-<<<<<<< HEAD
-=======
 	"openshift/node-feature-discovery/pkg/api/feature"
 	"openshift/node-feature-discovery/pkg/utils"
->>>>>>> b436a27c
 	"openshift/node-feature-discovery/source"
 )
 
 const Name = "local"
 
-<<<<<<< HEAD
-=======
 const LabelFeature = "label"
 
->>>>>>> b436a27c
 // Config
 var (
 	featureFilesDir = "/etc/kubernetes/node-feature-discovery/features.d/"
 	hookDir         = "/etc/kubernetes/node-feature-discovery/source.d/"
 )
 
-<<<<<<< HEAD
-// Source implements FeatureSource interface
-type Source struct{}
-
-// Name returns the name of the feature source
-func (s Source) Name() string { return Name }
-=======
 // localSource implements the FeatureSource and LabelSource interfaces.
 type localSource struct {
 	features *feature.DomainFeatures
@@ -72,7 +59,6 @@
 
 // Priority method of the LabelSource interface
 func (s *localSource) Priority() int { return 20 }
->>>>>>> b436a27c
 
 // GetLabels method of the LabelSource interface
 func (s *localSource) GetLabels() (source.FeatureLabels, error) {
@@ -89,11 +75,6 @@
 func (s *localSource) Discover() error {
 	s.features = feature.NewDomainFeatures()
 
-<<<<<<< HEAD
-// Discover returns features from hooks and files
-func (s Source) Discover() (source.Features, error) {
-=======
->>>>>>> b436a27c
 	featuresFromHooks, err := getFeaturesFromHooks()
 	if err != nil {
 		klog.Error(err)
@@ -107,11 +88,7 @@
 	// Merge features from hooks and files
 	for k, v := range featuresFromHooks {
 		if old, ok := featuresFromFiles[k]; ok {
-<<<<<<< HEAD
-			klog.Warningf("overriding label '%s': value changed from '%s' to '%s'",
-=======
 			klog.Warningf("overriding '%s': value changed from '%s' to '%s'",
->>>>>>> b436a27c
 				k, old, v)
 		}
 		featuresFromFiles[k] = v
