/*
Copyright 2018-2021 The Kubernetes Authors.

Licensed under the Apache License, Version 2.0 (the "License");
you may not use this file except in compliance with the License.
You may obtain a copy of the License at

    http://www.apache.org/licenses/LICENSE-2.0

Unless required by applicable law or agreed to in writing, software
distributed under the License is distributed on an "AS IS" BASIS,
WITHOUT WARRANTIES OR CONDITIONS OF ANY KIND, either express or implied.
See the License for the specific language governing permissions and
limitations under the License.
*/

package memory

import (
	"fmt"
	"io/ioutil"
	"os"
	"path/filepath"
	"strconv"
	"strings"

	"k8s.io/klog/v2"

<<<<<<< HEAD
=======
	"openshift/node-feature-discovery/pkg/api/feature"
	"openshift/node-feature-discovery/pkg/utils"
>>>>>>> b436a27c
	"openshift/node-feature-discovery/source"
)

const Name = "memory"

<<<<<<< HEAD
// Source implements FeatureSource.
type Source struct{}

// Name returns an identifier string for this feature source.
func (s Source) Name() string { return Name }
=======
const NvFeature = "nv"
const NumaFeature = "numa"

// memorySource implements the FeatureSource and LabelSource interfaces.
type memorySource struct {
	features *feature.DomainFeatures
}

// Singleton source instance
var (
	src memorySource
	_   source.FeatureSource = &src
	_   source.LabelSource   = &src
)

// Name returns an identifier string for this feature source.
func (s *memorySource) Name() string { return Name }

// Priority method of the LabelSource interface
func (s *memorySource) Priority() int { return 0 }

// GetLabels method of the LabelSource interface
func (s *memorySource) GetLabels() (source.FeatureLabels, error) {
	labels := source.FeatureLabels{}
	features := s.GetFeatures()
>>>>>>> b436a27c

	// NUMA
	if isNuma, ok := features.Values[NumaFeature].Elements["is_numa"]; ok && isNuma == "true" {
		labels["numa"] = true
	}

	// NVDIMM
	if len(features.Instances[NvFeature].Elements) > 0 {
		labels["nv.present"] = true
	}
	for _, dev := range features.Instances[NvFeature].Elements {
		if dev.Attributes["devtype"] == "nd_dax" {
			labels["nv.dax"] = true
			break
		}
	}

	return labels, nil
}

// Discover method of the FeatureSource interface
func (s *memorySource) Discover() error {
	s.features = feature.NewDomainFeatures()

	// Detect NUMA
<<<<<<< HEAD
	numa, err := isNuma()
	if err != nil {
		klog.Errorf("failed to detect NUMA topology: %s", err)
	} else if numa {
		features["numa"] = true
	}

	// Detect NVDIMM
	nv, err := detectNvdimm()
	if err != nil {
		klog.Errorf("NVDIMM detection failed: %s", err)
=======
	if numa, err := detectNuma(); err != nil {
		klog.Errorf("failed to detect NUMA nodes: %v", err)
	} else {
		s.features.Values[NumaFeature] = feature.ValueFeatureSet{Elements: numa}
	}

	// Detect NVDIMM
	if nv, err := detectNv(); err != nil {
		klog.Errorf("failed to detect nvdimm devices: %v", err)
>>>>>>> b436a27c
	} else {
		s.features.Instances[NvFeature] = feature.InstanceFeatureSet{Elements: nv}
	}

	utils.KlogDump(3, "discovered memory features:", "  ", s.features)

	return nil
}

// GetFeatures method of the FeatureSource Interface.
func (s *memorySource) GetFeatures() *feature.DomainFeatures {
	if s.features == nil {
		s.features = feature.NewDomainFeatures()
	}
	return s.features
}

// detectNuma detects NUMA node information
func detectNuma() (map[string]string, error) {
	sysfsBasePath := source.SysfsDir.Path("bus/node/devices")

	nodes, err := ioutil.ReadDir(sysfsBasePath)
	if err != nil {
		return nil, fmt.Errorf("failed to list numa nodes: %w", err)
	}

	return map[string]string{
		"is_numa":    strconv.FormatBool(len(nodes) > 1),
		"node_count": strconv.Itoa(len(nodes)),
	}, nil
}

// detectNv detects NVDIMM devices
func detectNv() ([]feature.InstanceFeature, error) {
	sysfsBasePath := source.SysfsDir.Path("bus/nd/devices")
	info := make([]feature.InstanceFeature, 0)

	devices, err := ioutil.ReadDir(sysfsBasePath)
	if os.IsNotExist(err) {
		klog.V(1).Info("No NVDIMM devices present")
		return info, nil
	} else if err != nil {
		return nil, fmt.Errorf("failed to list nvdimm devices: %w", err)
	}

	// Iterate over devices
	for _, device := range devices {
		i := readNdDeviceInfo(filepath.Join(sysfsBasePath, device.Name()))
		info = append(info, i)
	}

	return info, nil
}

// ndDevAttrs is the list of sysfs files (under each nd device) that we're trying to read
var ndDevAttrs = []string{"devtype", "mode"}

func readNdDeviceInfo(path string) feature.InstanceFeature {
	attrs := map[string]string{"name": filepath.Base(path)}
	for _, attrName := range ndDevAttrs {
		data, err := ioutil.ReadFile(filepath.Join(path, attrName))
		if err != nil {
			klog.V(3).Infof("failed to read nd device attribute %s: %w", attrName, err)
			continue
		}
<<<<<<< HEAD
	} else {
		klog.Warningf("failed to detect NVDIMM configuration: %s", err)
=======
		attrs[attrName] = strings.TrimSpace(string(data))
>>>>>>> b436a27c
	}
	return *feature.NewInstanceFeature(attrs)
}

func init() {
	source.Register(&src)
}<|MERGE_RESOLUTION|>--- conflicted
+++ resolved
@@ -26,23 +26,13 @@
 
 	"k8s.io/klog/v2"
 
-<<<<<<< HEAD
-=======
 	"openshift/node-feature-discovery/pkg/api/feature"
 	"openshift/node-feature-discovery/pkg/utils"
->>>>>>> b436a27c
 	"openshift/node-feature-discovery/source"
 )
 
 const Name = "memory"
 
-<<<<<<< HEAD
-// Source implements FeatureSource.
-type Source struct{}
-
-// Name returns an identifier string for this feature source.
-func (s Source) Name() string { return Name }
-=======
 const NvFeature = "nv"
 const NumaFeature = "numa"
 
@@ -68,7 +58,6 @@
 func (s *memorySource) GetLabels() (source.FeatureLabels, error) {
 	labels := source.FeatureLabels{}
 	features := s.GetFeatures()
->>>>>>> b436a27c
 
 	// NUMA
 	if isNuma, ok := features.Values[NumaFeature].Elements["is_numa"]; ok && isNuma == "true" {
@@ -94,19 +83,6 @@
 	s.features = feature.NewDomainFeatures()
 
 	// Detect NUMA
-<<<<<<< HEAD
-	numa, err := isNuma()
-	if err != nil {
-		klog.Errorf("failed to detect NUMA topology: %s", err)
-	} else if numa {
-		features["numa"] = true
-	}
-
-	// Detect NVDIMM
-	nv, err := detectNvdimm()
-	if err != nil {
-		klog.Errorf("NVDIMM detection failed: %s", err)
-=======
 	if numa, err := detectNuma(); err != nil {
 		klog.Errorf("failed to detect NUMA nodes: %v", err)
 	} else {
@@ -116,7 +92,6 @@
 	// Detect NVDIMM
 	if nv, err := detectNv(); err != nil {
 		klog.Errorf("failed to detect nvdimm devices: %v", err)
->>>>>>> b436a27c
 	} else {
 		s.features.Instances[NvFeature] = feature.InstanceFeatureSet{Elements: nv}
 	}
@@ -182,12 +157,7 @@
 			klog.V(3).Infof("failed to read nd device attribute %s: %w", attrName, err)
 			continue
 		}
-<<<<<<< HEAD
-	} else {
-		klog.Warningf("failed to detect NVDIMM configuration: %s", err)
-=======
 		attrs[attrName] = strings.TrimSpace(string(data))
->>>>>>> b436a27c
 	}
 	return *feature.NewInstanceFeature(attrs)
 }
